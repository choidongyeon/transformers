import os
import pickle
import random
import time
<<<<<<< HEAD
from typing import Dict
=======
from typing import Optional
>>>>>>> 76818cc4

import torch
from torch.utils.data.dataset import Dataset

from filelock import FileLock

from ...tokenization_utils import PreTrainedTokenizer
from ...utils import logging


logger = logging.get_logger(__name__)


class TextDataset(Dataset):
    """
    This will be superseded by a framework-agnostic approach
    soon.
    """

    def __init__(
        self,
        tokenizer: PreTrainedTokenizer,
        file_path: str,
        block_size: int,
        overwrite_cache=False,
        cache_dir: Optional[str] = None,
    ):
        assert os.path.isfile(file_path), f"Input file path {file_path} not found"

        block_size = block_size - tokenizer.num_special_tokens_to_add(pair=False)

        directory, filename = os.path.split(file_path)
        cached_features_file = os.path.join(
            cache_dir if cache_dir is not None else directory,
            "cached_lm_{}_{}_{}".format(
                tokenizer.__class__.__name__,
                str(block_size),
                filename,
            ),
        )

        # Make sure only the first process in distributed training processes the dataset,
        # and the others will use the cache.
        lock_path = cached_features_file + ".lock"
        with FileLock(lock_path):

            if os.path.exists(cached_features_file) and not overwrite_cache:
                start = time.time()
                with open(cached_features_file, "rb") as handle:
                    self.examples = pickle.load(handle)
                logger.info(
                    f"Loading features from cached file {cached_features_file} [took %.3f s]", time.time() - start
                )

            else:
                logger.info(f"Creating features from dataset file at {directory}")

                self.examples = []
                with open(file_path, encoding="utf-8") as f:
                    text = f.read()

                tokenized_text = tokenizer.convert_tokens_to_ids(tokenizer.tokenize(text))

                for i in range(0, len(tokenized_text) - block_size + 1, block_size):  # Truncate in block of block_size
                    self.examples.append(
                        tokenizer.build_inputs_with_special_tokens(tokenized_text[i : i + block_size])
                    )
                # Note that we are losing the last truncated example here for the sake of simplicity (no padding)
                # If your dataset is small, first you should loook for a bigger one :-) and second you
                # can change this behavior by adding (model specific) padding.

                start = time.time()
                with open(cached_features_file, "wb") as handle:
                    pickle.dump(self.examples, handle, protocol=pickle.HIGHEST_PROTOCOL)
                logger.info(
                    "Saving features into cached file %s [took %.3f s]", cached_features_file, time.time() - start
                )

    def __len__(self):
        return len(self.examples)

    def __getitem__(self, i) -> torch.Tensor:
        return torch.tensor(self.examples[i], dtype=torch.long)


class LineByLineTextDataset(Dataset):
    """
    This will be superseded by a framework-agnostic approach
    soon.
    """

    def __init__(self, tokenizer: PreTrainedTokenizer, file_path: str, block_size: int):
        assert os.path.isfile(file_path), f"Input file path {file_path} not found"
        # Here, we do not cache the features, operating under the assumption
        # that we will soon use fast multithreaded tokenizers from the
        # `tokenizers` repo everywhere =)
        logger.info("Creating features from dataset file at %s", file_path)

        with open(file_path, encoding="utf-8") as f:
            lines = [line for line in f.read().splitlines() if (len(line) > 0 and not line.isspace())]

        batch_encoding = tokenizer(lines, add_special_tokens=True, truncation=True, max_length=block_size)
        self.examples = batch_encoding["input_ids"]

    def __len__(self):
        return len(self.examples)

    def __getitem__(self, i) -> torch.Tensor:
        return torch.tensor(self.examples[i], dtype=torch.long)

<<<<<<< HEAD
class LineByLineWithNSPTextDataset(Dataset):
    """
    Dataset for sentence order prediction task, prepare sentence pairs for NSP task.

    Expected input file format has one sentence per line and blank lines between documents.
    """

    def __init__(self, tokenizer: PreTrainedTokenizer, file_path: str, block_size: int):
        assert os.path.isfile(file_path), f"Input file path {file_path} not found"
        logger.info("Creating features from dataset file at %s", file_path)

        documents = []
        with open(file_path, encoding="utf-8") as f:
            document = []
            for line in f.readlines():
                if line != '\n':
                    tokens = tokenizer.convert_tokens_to_ids(tokenizer.tokenize(line.strip()))
                    document.append(tokens)
                else:
                    documents.append(document)
                    document = []

        self.examples = []
        for document_index in range(len(documents)):
            examples = self.create_examples_from_documents(document_index, documents, block_size, tokenizer)
            self.examples.extend(examples)

    def create_examples_from_documents(self, document_index, documents, block_size, tokenizer, short_seq_prob=0.1):
        """Creates examples for a single document."""
        # Account for special tokens
        max_num_tokens = block_size - tokenizer.num_special_tokens_to_add(pair=True)
        target_seq_length = max_num_tokens
        if random.random() < short_seq_prob:
            target_seq_length = random.randint(2, max_num_tokens)

        examples = [] 
        current_chunk = []
        current_length = 0
        line_index = 0

        document = documents[document_index]
        while line_index < len(document):
            # add a segment to current chunk
            segment = document[line_index]
            if not segment:
                i += 1
                continue
            current_chunk.append(segment) 
            current_length += len(segment)
            # if current length goes to the target length or reaches the end of file, start building token a and b
            if line_index == len(document) - 1 or current_length >= target_seq_length:
                if current_chunk and len(current_chunk) > 1:
                    # determine whether or not token_b is next to token_a
                    is_next = random.random() < 0.5

                    # number of segments from current_chunk that will go into the first sentence
                    a_end = 1
                    if len(current_chunk) >= 2:
                        # leave at least one out in case is_next is True
                        a_end = random.randint(1, len(current_chunk) - 2) if len(current_chunk) > 2 else 1
                    tokens_a = []
                    for j in range(a_end):
                        tokens_a.extend(current_chunk[j])

                    # build token_b
                    tokens_b = []
                    if is_next:
                        for j in range(a_end, len(current_chunk)):
                            tokens_b.extend(current_chunk[j])
                    else:
                        # use a negative (random) sample of data
                        numbers = list(range(len(documents)))
                        numbers.remove(document_index)
                        len_neg_doc = 0
                        while len_neg_doc < 1:
                            neg_doc = documents[random.choice(numbers)]
                            len_neg_doc = len(neg_doc)
                        # add a segment to the negative chunk
                        idx = random.randint(1, len(neg_doc) - 1) if len(neg_doc) > 1 else 0
                        tokens_b  = neg_doc[idx]

                    # truncate if too long 
                    def truncate_seq_pair(tokens_a, tokens_b, max_num_tokens):
                        """Truncates a pair of sequences to a maximum sequence length."""
                        while True:
                            total_length = len(tokens_a) + len(tokens_b)
                            if total_length <= max_num_tokens:
                                break
                            trunc_tokens = tokens_a if len(tokens_a) > len(tokens_b) else tokens_b
                            assert len(trunc_tokens) >= 1
                            # We want to sometimes truncate from the front and sometimes from the
                            # back to add more randomness and avoid biases.
                            if random.random() < 0.5:
                                del trunc_tokens[0]
                            else:
                                trunc_tokens.pop()

                    truncate_seq_pair(tokens_a, tokens_b, max_num_tokens)

                    assert len(tokens_a) >= 1
                    assert len(tokens_b) >= 1

                    # add special tokens
                    input_ids = tokenizer.build_inputs_with_special_tokens(tokens_a, tokens_b)
                    # add token type ids, 0 for sentence a, 1 for sentence b
                    token_type_ids = tokenizer.create_token_type_ids_from_sequences(tokens_a, tokens_b)

                    example = {
                        "input_ids": torch.tensor(input_ids, dtype=torch.long),
                        "token_type_ids": torch.tensor(token_type_ids, dtype=torch.long),
                        "next_sentence_label": torch.tensor(0 if is_next else 1, dtype=torch.long)
                        }
                    examples.append(example)
                current_chunk = []  # clear current chunk
                current_length = 0  # reset current text length
            line_index += 1  # go to next line
        return examples
=======

class TextDatasetForNextSentencePrediction(Dataset):
    """
    This will be superseded by a framework-agnostic approach
    soon.
    """

    def __init__(
        self,
        tokenizer: PreTrainedTokenizer,
        file_path: str,
        block_size: int,
        overwrite_cache=False,
    ):
        assert os.path.isfile(file_path), f"Input file path {file_path} not found"

        block_size = block_size - tokenizer.num_special_tokens_to_add(pair=True)

        directory, filename = os.path.split(file_path)
        cached_features_file = os.path.join(
            directory,
            "cached_nsp_{}_{}_{}".format(
                tokenizer.__class__.__name__,
                str(block_size),
                filename,
            ),
        )

        self.tokenizer = tokenizer
        self.examples = []

        # Make sure only the first process in distributed training processes the dataset,
        # and the others will use the cache.
        lock_path = cached_features_file + ".lock"

        # Input file format:
        # (1) One sentence per line. These should ideally be actual sentences, not
        # entire paragraphs or arbitrary spans of text. (Because we use the
        # sentence boundaries for the "next sentence prediction" task).
        # (2) Blank lines between documents. Document boundaries are needed so
        # that the "next sentence prediction" task doesn't span between documents.
        #
        # Example:
        # I am very happy.
        # Here is the second sentence.
        #
        # A new document.

        with FileLock(lock_path):
            if os.path.exists(cached_features_file) and not overwrite_cache:
                start = time.time()
                with open(cached_features_file, "rb") as handle:
                    self.examples = pickle.load(handle)
                logger.info(
                    f"Loading features from cached file {cached_features_file} [took %.3f s]", time.time() - start
                )
            else:
                logger.info(f"Creating features from dataset file at {directory}")

                self.examples = [[]]
                with open(file_path, encoding="utf-8") as f:
                    while True:
                        line = f.readline()
                        if not line:
                            break
                        line = line.strip()

                        # Empty lines are used as document delimiters
                        if not line and len(self.examples[-1]) != 0:
                            self.examples.append([])
                        tokens = tokenizer.tokenize(line)
                        tokens = tokenizer.convert_tokens_to_ids(tokens)
                        if tokens:
                            self.examples[-1].append(tokens)

                start = time.time()
                with open(cached_features_file, "wb") as handle:
                    pickle.dump(self.examples, handle, protocol=pickle.HIGHEST_PROTOCOL)
                logger.info(
                    "Saving features into cached file %s [took %.3f s]", cached_features_file, time.time() - start
                )
>>>>>>> 76818cc4

    def __len__(self):
        return len(self.examples)

<<<<<<< HEAD
    def __getitem__(self, i) -> Dict[str, torch.tensor]:
=======
    def __getitem__(self, i):
>>>>>>> 76818cc4
        return self.examples[i]<|MERGE_RESOLUTION|>--- conflicted
+++ resolved
@@ -2,11 +2,8 @@
 import pickle
 import random
 import time
-<<<<<<< HEAD
 from typing import Dict
-=======
 from typing import Optional
->>>>>>> 76818cc4
 
 import torch
 from torch.utils.data.dataset import Dataset
@@ -117,7 +114,6 @@
     def __getitem__(self, i) -> torch.Tensor:
         return torch.tensor(self.examples[i], dtype=torch.long)
 
-<<<<<<< HEAD
 class LineByLineWithNSPTextDataset(Dataset):
     """
     Dataset for sentence order prediction task, prepare sentence pairs for NSP task.
@@ -235,7 +231,6 @@
                 current_length = 0  # reset current text length
             line_index += 1  # go to next line
         return examples
-=======
 
 class TextDatasetForNextSentencePrediction(Dataset):
     """
@@ -317,14 +312,9 @@
                 logger.info(
                     "Saving features into cached file %s [took %.3f s]", cached_features_file, time.time() - start
                 )
->>>>>>> 76818cc4
 
     def __len__(self):
         return len(self.examples)
 
-<<<<<<< HEAD
-    def __getitem__(self, i) -> Dict[str, torch.tensor]:
-=======
     def __getitem__(self, i):
->>>>>>> 76818cc4
         return self.examples[i]